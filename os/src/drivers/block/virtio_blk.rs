--- conflicted
+++ resolved
@@ -1,8 +1,5 @@
 use super::BlockDevice;
-<<<<<<< HEAD
-=======
 use crate::drivers::bus::virtio::VirtioHal;
->>>>>>> 725a7baf
 use crate::sync::{Condvar, UPIntrFreeCell};
 use crate::task::schedule;
 use crate::DEV_NON_BLOCKING_ACCESS;
@@ -73,13 +70,9 @@
 impl VirtIOBlock {
     pub fn new() -> Self {
         let virtio_blk = unsafe {
-<<<<<<< HEAD
-            UPIntrFreeCell::new(VirtIOBlk::<VirtioHal>::new(&mut *(VIRTIO0 as *mut VirtIOHeader)).unwrap())
-=======
             UPIntrFreeCell::new(
                 VirtIOBlk::<VirtioHal>::new(&mut *(VIRTIO0 as *mut VirtIOHeader)).unwrap(),
             )
->>>>>>> 725a7baf
         };
         let mut condvars = BTreeMap::new();
         let channels = virtio_blk.exclusive_access().virt_queue_size();
@@ -92,8 +85,4 @@
             condvars,
         }
     }
-<<<<<<< HEAD
-}
-=======
-}
->>>>>>> 725a7baf
+}